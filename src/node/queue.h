--- conflicted
+++ resolved
@@ -101,11 +101,7 @@
    * Get a copy of the item at the front of the queue without removing it
    * \return 0 if the operation was not successful; the packet otherwise.
    */
-<<<<<<< HEAD
-  bool Peek (Packet &p) const;
-=======
-  Ptr<Packet> Peek (void);
->>>>>>> bb9c35ff
+  Ptr<Packet> Peek (void) const;
 
   /**
    * XXX Doesn't do anything right now, think its supposed to flush the queue
@@ -177,15 +173,9 @@
 
 private:
 
-<<<<<<< HEAD
-  virtual bool DoEnqueue (const Packet& p) = 0;
-  virtual bool DoDequeue (Packet &p) = 0;
-  virtual bool DoPeek (Packet &p) const = 0;
-=======
   virtual bool DoEnqueue (Ptr<Packet> p) = 0;
   virtual Ptr<Packet> DoDequeue (void) = 0;
-  virtual Ptr<Packet> DoPeek (void) = 0;
->>>>>>> bb9c35ff
+  virtual Ptr<Packet> DoPeek (void) const = 0;
 
 protected:
   Ptr<TraceResolver> GetTraceResolver (void) const;
