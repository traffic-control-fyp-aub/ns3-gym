/* -*-  Mode: C++; c-file-style: "gnu"; indent-tabs-mode:nil; -*- */
/*
 * Copyright (c) 2007 INRIA
 *
 * This program is free software; you can redistribute it and/or modify
 * it under the terms of the GNU General Public License version 2 as
 * published by the Free Software Foundation;
 *
 * This program is distributed in the hope that it will be useful,
 * but WITHOUT ANY WARRANTY; without even the implied warranty of
 * MERCHANTABILITY or FITNESS FOR A PARTICULAR PURPOSE.  See the
 * GNU General Public License for more details.
 *
 * You should have received a copy of the GNU General Public License
 * along with this program; if not, write to the Free Software
 * Foundation, Inc., 59 Temple Place, Suite 330, Boston, MA  02111-1307  USA
 *
 * Author: Mathieu Lacage <mathieu.lacage@sophia.inria.fr>
 */
#include "mac48-address.h"
#include "address.h"
#include "ns3/assert.h"
#include <iomanip>
#include <iostream>

namespace ns3 {

#define ASCII_a (0x41)
#define ASCII_z (0x5a)
#define ASCII_A (0x61)
#define ASCII_Z (0x7a)
#define ASCII_COLON (0x3a)
#define ASCII_ZERO (0x30)

static char
AsciiToLowCase (char c)
{
  if (c >= ASCII_a && c <= ASCII_z) {
    return c;
  } else if (c >= ASCII_A && c <= ASCII_Z) {
    return c + (ASCII_a - ASCII_A);
  } else {
    return c;
  }
}


Mac48Address::Mac48Address ()
{
  memset (m_address, 0, 6);
}
Mac48Address::Mac48Address (const char *str)
{
  int i = 0;
  while (*str != 0 && i < 6) 
    {
      uint8_t byte = 0;
      while (*str != ASCII_COLON && *str != 0) 
	{
	  byte <<= 4;
	  char low = AsciiToLowCase (*str);
	  if (low >= ASCII_a) 
	    {
	      byte |= low - ASCII_a + 10;
	    } 
	  else 
	    {
	      byte |= low - ASCII_ZERO;
	    }
	  str++;
	}
      m_address[i] = byte;
      i++;
      if (*str == 0) 
	{
	  break;
	}
      str++;
    }
  NS_ASSERT (i == 6);
}
void 
Mac48Address::CopyFrom (const uint8_t buffer[6])
{
  memcpy (m_address, buffer, 6);
}
void 
Mac48Address::CopyTo (uint8_t buffer[6]) const
{
  memcpy (buffer, m_address, 6);
}

bool 
Mac48Address::IsMatchingType (const Address &address)
{
  return address.CheckCompatible (GetType (), 6);
}
Mac48Address::operator Address () const
{
  return ConvertTo ();
}
Address 
Mac48Address::ConvertTo (void) const
{
  return Address (GetType (), m_address, 6);
}
Mac48Address 
Mac48Address::ConvertFrom (const Address &address)
{
  NS_ASSERT (address.CheckCompatible (GetType (), 6));
  Mac48Address retval;
  address.CopyTo (retval.m_address);
  return retval;
}
Mac48Address 
Mac48Address::Allocate (void)
{
  static uint64_t id = 0;
  id++;
  Mac48Address address;
  address.m_address[0] = (id >> 40) & 0xff;
  address.m_address[1] = (id >> 32) & 0xff;
  address.m_address[2] = (id >> 24) & 0xff;
  address.m_address[3] = (id >> 16) & 0xff;
  address.m_address[4] = (id >> 8) & 0xff;
  address.m_address[5] = (id >> 0) & 0xff;
  return address;
}
uint8_t 
Mac48Address::GetType (void)
{
  static uint8_t type = Address::Register ();
  return type;
}

bool
Mac48Address::IsBroadcast (void) const
{
  return *this == GetBroadcast ();
}
bool 
Mac48Address::IsMulticast (void) const
{
  return (m_address[0] & 0x01) == 0x01;
}
Mac48Address
Mac48Address::GetBroadcast (void)
{
  static Mac48Address broadcast = Mac48Address ("ff:ff:ff:ff:ff:ff");
  return broadcast;
}
bool operator == (const Mac48Address &a, const Mac48Address &b)
{
  return memcmp (a.m_address, b.m_address, 6) == 0;
}
bool operator != (const Mac48Address &a, const Mac48Address &b)
{
  return ! (a == b);
}

bool operator < (const Mac48Address &a, const Mac48Address &b)
{
<<<<<<< HEAD
  uint8_t aP[6];
  uint8_t bP[6];
  a.CopyTo (aP);
  b.CopyTo (bP);
  for (uint8_t i = 0; i < 6; i++) 
    {
      if (aP[i] < bP[i]) 
        {
          return true;
        } 
      else if (aP[i] > bP[i]) 
=======
  for (uint8_t i = 0; i < 6; i++) 
    {
      if (a.m_address[i] < b.m_address[i]) 
        {
          return true;
        } 
      else if (a.m_address[i] > b.m_address[i]) 
>>>>>>> 80864d05
        {
          return false;
        }
    }
  return false;
}


std::ostream& operator<< (std::ostream& os, const Mac48Address & address)
{
  uint8_t ad[6];
  address.CopyTo (ad);

  os.setf (std::ios::hex, std::ios::basefield);
  os.fill('0');
  for (uint8_t i=0; i < 5; i++) 
    {
      os << std::setw(2) << (uint32_t)ad[i] << ":";
    }
  // Final byte not suffixed by ":"
  os << std::setw(2) << (uint32_t)ad[5];
  os.setf (std::ios::dec, std::ios::basefield);
  os.fill(' ');
  return os;
}


} // namespace ns3<|MERGE_RESOLUTION|>--- conflicted
+++ resolved
@@ -160,27 +160,17 @@
 
 bool operator < (const Mac48Address &a, const Mac48Address &b)
 {
-<<<<<<< HEAD
   uint8_t aP[6];
   uint8_t bP[6];
   a.CopyTo (aP);
   b.CopyTo (bP);
   for (uint8_t i = 0; i < 6; i++) 
     {
-      if (aP[i] < bP[i]) 
+       if (a.m_address[i] < b.m_address[i]) 
         {
           return true;
         } 
-      else if (aP[i] > bP[i]) 
-=======
-  for (uint8_t i = 0; i < 6; i++) 
-    {
-      if (a.m_address[i] < b.m_address[i]) 
-        {
-          return true;
-        } 
-      else if (a.m_address[i] > b.m_address[i]) 
->>>>>>> 80864d05
+       else if (a.m_address[i] > b.m_address[i]) 
         {
           return false;
         }
