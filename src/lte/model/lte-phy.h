--- conflicted
+++ resolved
@@ -17,6 +17,7 @@
  *
  * Author: Giuseppe Piro  <g.piro@poliba.it>
  *         Marco Miozzo <mmiozzo@cttc.es>
+ *         Nicola Baldo <nbaldo@cttc.es>
  */
 
 #ifndef LTE_PHY_H
@@ -146,11 +147,7 @@
 
   /**
    * \brief Compute the TX Power Spectral Density
-<<<<<<< HEAD
    * \return a pointer to a newly allocated SpectrumValue representing the TX Power Spectral Density in W/Hz for each Resource Block
-=======
-   * \return a Ptr to a created SpectrumValue
->>>>>>> 0c2e1a5d
    */
   virtual Ptr<SpectrumValue> CreateTxPowerSpectralDensity () = 0;
 
