--- conflicted
+++ resolved
@@ -264,19 +264,14 @@
   m_imsi = imsi;
 }
 
-<<<<<<< HEAD
+uint64_t
+LteUeRrc::GetImsi (void)
+{
+  return m_imsi;
+}
+
 uint16_t
 LteUeRrc::GetRnti () const
-=======
-uint64_t
-LteUeRrc::GetImsi (void)
-{
-  return m_imsi;
-}
-
-void
-LteUeRrc::SetupRadioBearer (EpsBearer bearer, TypeId rlcTypeId, uint8_t lcid)
->>>>>>> 204ddb28
 {
   NS_LOG_FUNCTION (this);
   return m_rnti;
