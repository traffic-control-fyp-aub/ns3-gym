--- conflicted
+++ resolved
@@ -74,14 +74,9 @@
                    MakePointerChecker <LteUePhy> ())
     .AddAttribute ("Imsi",
                    "International Mobile Subscriber Identity assigned to this UE",
-<<<<<<< HEAD
-                   UintegerValue (0), // unused, read-only attribute
-                   MakeUintegerAccessor (&LteUeNetDevice::GetImsi),
-=======
                    TypeId::ATTR_GET,
                    UintegerValue (0), // not used because the attribute is read-only
                    MakeUintegerAccessor (&LteUeNetDevice::m_imsi),
->>>>>>> 80ca7c14
                    MakeUintegerChecker<uint64_t> ())
   ;
 
