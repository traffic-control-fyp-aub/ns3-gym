--- conflicted
+++ resolved
@@ -216,11 +216,8 @@
   Ptr<Object> m_uplinkPropagationModel;
 
   ObjectFactory m_schedulerFactory;
-<<<<<<< HEAD
-=======
   ObjectFactory m_propagationModelFactory;
   ObjectFactory m_enbNetDeviceFactory;
->>>>>>> 2af827a9
   
   ObjectFactory m_dlPropagationModelFactory;
   ObjectFactory m_ulPropagationModelFactory;
