/* -*-  Mode: C++; c-file-style: "gnu"; indent-tabs-mode:nil; -*- */
/*
 * Copyright (c) 2005 INRIA
 * All rights reserved.
 *
 * This program is free software; you can redistribute it and/or modify
 * it under the terms of the GNU General Public License version 2 as
 * published by the Free Software Foundation;
 *
 * This program is distributed in the hope that it will be useful,
 * but WITHOUT ANY WARRANTY; without even the implied warranty of
 * MERCHANTABILITY or FITNESS FOR A PARTICULAR PURPOSE.  See the
 * GNU General Public License for more details.
 *
 * You should have received a copy of the GNU General Public License
 * along with this program; if not, write to the Free Software
 * Foundation, Inc., 59 Temple Place, Suite 330, Boston, MA  02111-1307  USA
 *
 * Author: Mathieu Lacage <mathieu.lacage@sophia.inria.fr>
 */

#include "ns3/debug.h"
#include "ns3/assert.h"
#include "ns3/packet.h"
#include "ns3/node.h"

#include "udp-l4-protocol.h"
#include "udp-header.h"
#include "ipv4-end-point-demux.h"
#include "ipv4-end-point.h"
#include "ipv4-l3-protocol.h"
#include "udp-socket.h"

NS_DEBUG_COMPONENT_DEFINE ("UdpL4Protocol");

namespace ns3 {

/* see http://www.iana.org/assignments/protocol-numbers */
const uint8_t UdpL4Protocol::PROT_NUMBER = 17;

UdpL4Protocol::UdpL4Protocol (Ptr<Node> node)
  : Ipv4L4Protocol (PROT_NUMBER, 2),
    m_node (node),
    m_endPoints (new Ipv4EndPointDemux ())
{
  NS_DEBUG("UdpL4Protocol::UdpL4Protocol ()");
}

UdpL4Protocol::~UdpL4Protocol ()
{
  NS_DEBUG("UdpL4Protocol::~UdpL4Protocol ()");
}

<<<<<<< HEAD
TraceResolver *
UdpL4Protocol::CreateTraceResolver (TraceContext const &context)
{
  NS_DEBUG("UdpL4Protocol::CreateTraceResolver ()");
  return new EmptyTraceResolver (context);
}

=======
>>>>>>> 94743678
void
UdpL4Protocol::DoDispose (void)
{
  NS_DEBUG("UdpL4Protocol::DoDispose ()");
  if (m_endPoints != 0)
    {
      delete m_endPoints;
      m_endPoints = 0;
    }
  m_node = 0;
  Ipv4L4Protocol::DoDispose ();
}

Ptr<Socket>
UdpL4Protocol::CreateSocket (void)
{
  NS_DEBUG("UdpL4Protocol::CreateSocket ()");
  Ptr<Socket> socket = Create<UdpSocket> (m_node, this);
  return socket;
}

Ipv4EndPoint *
UdpL4Protocol::Allocate (void)
{
  NS_DEBUG("UdpL4Protocol::Allocate ()");
  return m_endPoints->Allocate ();
}

Ipv4EndPoint *
UdpL4Protocol::Allocate (Ipv4Address address)
{
  NS_DEBUG("UdpL4Protocol::Allocate (" << address << ")");
  return m_endPoints->Allocate (address);
}

Ipv4EndPoint *
UdpL4Protocol::Allocate (uint16_t port)
{
  NS_DEBUG("UdpL4Protocol::Allocate (" << port << ")");
  return m_endPoints->Allocate (port);
}

Ipv4EndPoint *
UdpL4Protocol::Allocate (Ipv4Address address, uint16_t port)
{
  NS_DEBUG("UdpL4Protocol::Allocate (" << address << ", " << port << ")");
  return m_endPoints->Allocate (address, port);
}
Ipv4EndPoint *
UdpL4Protocol::Allocate (Ipv4Address localAddress, uint16_t localPort,
               Ipv4Address peerAddress, uint16_t peerPort)
{
  NS_DEBUG("UdpL4Protocol::Allocate (" << localAddress << ", " << localPort <<
    ", " << peerAddress << ", " << peerPort << ")");
  return m_endPoints->Allocate (localAddress, localPort,
                                peerAddress, peerPort);
}

void 
UdpL4Protocol::DeAllocate (Ipv4EndPoint *endPoint)
{
  NS_DEBUG("UdpL4Protocol::Deallocate (" << endPoint << ")");
  m_endPoints->DeAllocate (endPoint);
}

void 
UdpL4Protocol::Receive(Packet& packet, 
             Ipv4Address const &source,
             Ipv4Address const &destination)
{
  NS_DEBUG("UdpL4Protocol::Receive (" << &packet << ", " << source <<
    ", " << destination << ")");

  UdpHeader udpHeader;
  packet.RemoveHeader (udpHeader);
  Ipv4EndPointDemux::EndPoints endPoints =
    m_endPoints->Lookup (destination, udpHeader.GetDestination (),
                         source, udpHeader.GetSource ());
  for (Ipv4EndPointDemux::EndPointsI endPoint = endPoints.begin ();
       endPoint != endPoints.end (); endPoint++)
    {
      (*endPoint)->ForwardUp (packet, source, udpHeader.GetSource ());
    }
}

void
UdpL4Protocol::Send (Packet packet, 
           Ipv4Address saddr, Ipv4Address daddr, 
           uint16_t sport, uint16_t dport)
{
  NS_DEBUG("UdpL4Protocol::Send (" << &packet << ", " << saddr <<
    ", " << daddr << ", " << sport << ", " << dport << ")");

  UdpHeader udpHeader;
  udpHeader.SetDestination (dport);
  udpHeader.SetSource (sport);
  udpHeader.SetPayloadSize (packet.GetSize ());
  udpHeader.InitializeChecksum (saddr,
                               daddr,
                               PROT_NUMBER);

  packet.AddHeader (udpHeader);

  Ptr<Ipv4L3Protocol> ipv4 = m_node->QueryInterface<Ipv4L3Protocol> (Ipv4L3Protocol::iid);
  if (ipv4 != 0)
    {
      NS_DEBUG("UdpL4Protocol::Send (): Sending to IP");
      ipv4->Send (packet, saddr, daddr, PROT_NUMBER);
    }
}


}; // namespace ns3
<|MERGE_RESOLUTION|>--- conflicted
+++ resolved
@@ -51,16 +51,6 @@
   NS_DEBUG("UdpL4Protocol::~UdpL4Protocol ()");
 }
 
-<<<<<<< HEAD
-TraceResolver *
-UdpL4Protocol::CreateTraceResolver (TraceContext const &context)
-{
-  NS_DEBUG("UdpL4Protocol::CreateTraceResolver ()");
-  return new EmptyTraceResolver (context);
-}
-
-=======
->>>>>>> 94743678
 void
 UdpL4Protocol::DoDispose (void)
 {
