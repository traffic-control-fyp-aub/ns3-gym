--- conflicted
+++ resolved
@@ -3,7 +3,6 @@
 
 import Options
 
-<<<<<<< HEAD
 def set_options(opt):
     opt.add_option('--int64x64-as-double',
                    help=('Whether to use a double floating point'
@@ -12,17 +11,7 @@
                          'with the configure command.'),
                    action="store_true", default=False,
                    dest='int64x64_as_double')
-=======
-
-def set_options(opt):
-    opt.add_option('--high-precision-as-double',
-                   help=('Whether to use a double floating point'
-                         ' type for high precision time values'
-                         ' WARNING: this option only has effect '
-                         'with the configure command.'),
-                   action="store_true", default=False,
-                   dest='high_precision_as_double')
->>>>>>> 5a472484
+
 
 
 def configure(conf):
@@ -88,25 +77,6 @@
                                  conf.env['ENABLE_THREADING'],
                                  "<pthread.h> include not detected")
 
-    a = conf.check(type_name='uint128_t', define_name='HAVE_UINT128_T')
-    b = conf.check(type_name='__uint128_t', define_name='HAVE___UINT128_T')
-
-
-    if Options.options.high_precision_as_double:
-        conf.define('USE_HIGH_PRECISION_DOUBLE', 1)
-        conf.env['USE_HIGH_PRECISION_DOUBLE'] = 1
-        highprec = 'long double'
-    elif a or b:
-        conf.define('USE_HIGH_PRECISION_128', 1)
-        conf.env['USE_HIGH_PRECISION_128'] = 1
-        highprec = '128-bit integer'
-    else:
-        conf.define('USE_HIGH_PRECISION_CAIRO', 1)
-        conf.env['USE_HIGH_PRECISION_CAIRO'] = 1
-        highprec = 'cairo 128-bit integer'
-
-    conf.check_message_custom('high precision time', 'implementation', highprec)
-
     conf.check(header_name='stdint.h', define_name='HAVE_STDINT_H')
     conf.check(header_name='inttypes.h', define_name='HAVE_INTTYPES_H')
 
@@ -126,46 +96,6 @@
 def build(bld):
     core = bld.create_ns3_module('core')
     core.source = [
-<<<<<<< HEAD
-        'log.cc',
-        'breakpoint.cc',
-        'type-id.cc',
-        'attribute-list.cc',
-        'object-base.cc',
-        'ref-count-base.cc',
-        'object.cc',
-        'test.cc',
-        'random-variable.cc',
-        'rng-stream.cc',
-        'command-line.cc',
-        'type-name.cc',
-        'attribute.cc',
-        'boolean.cc',
-        'integer.cc',
-        'uinteger.cc',
-        'enum.cc',
-        'double.cc',
-        'string.cc',
-        'pointer.cc',
-        'object-vector.cc',
-        'object-factory.cc',
-        'global-value.cc',
-        'trace-source-accessor.cc',
-        'config.cc',
-        'callback.cc',
-        'names.cc',
-        'vector.cc',
-        'attribute-test-suite.cc',
-        'callback-test-suite.cc',
-        'names-test-suite.cc',
-        'type-traits-test-suite.cc',
-        'traced-callback-test-suite.cc',
-        'ptr-test-suite.cc',
-        'fatal-impl.cc',
-        'int64x64.cc',
-=======
-        'model/high-precision.cc',
-        'model/time-base.cc',
         'model/time.cc',
         'model/event-id.cc',
         'model/scheduler.cc',
@@ -200,6 +130,7 @@
         'model/uinteger.cc',
         'model/enum.cc',
         'model/double.cc',
+        'model/int64x64.cc',
         'model/string.cc',
         'model/pointer.cc',
         'model/object-vector.cc',
@@ -220,7 +151,7 @@
         'test/command-line-test-suite.cc',
         'test/config-test-suite.cc',
         'test/global-value-test-suite.cc',
-        'test/high-precision-test-suite.cc',
+        'test/int64x64-precision-test-suite.cc',
         'test/names-test-suite.cc',
         'test/object-test-suite.cc',
         'test/ptr-test-suite.cc',
@@ -231,61 +162,11 @@
         'test/traced-callback-test-suite.cc',
         'test/type-traits-test-suite.cc',
         'test/watchdog-test-suite.cc',
->>>>>>> 5a472484
         ]
 
     headers = bld.new_task_gen('ns3header')
     headers.module = 'core'
     headers.source = [
-<<<<<<< HEAD
-        'system-wall-clock-ms.h',
-        'empty.h',
-        'callback.h',
-        'object-base.h',
-        'ref-count-base.h',
-        'simple-ref-count.h',
-        'type-id.h',
-        'attribute-list.h',
-        'ptr.h',
-        'object.h',
-        'log.h',
-        'assert.h',
-        'breakpoint.h',
-        'fatal-error.h',
-        'test.h',
-        'random-variable.h',
-        'rng-stream.h',
-        'command-line.h',
-        'type-name.h',
-        'type-traits.h',
-        'int-to-type.h',
-        'attribute.h',
-        'attribute-accessor-helper.h',
-        'boolean.h',
-        'integer.h',
-        'uinteger.h',
-        'double.h',
-        'enum.h',
-        'string.h',
-        'pointer.h',
-        'object-factory.h',
-        'attribute-helper.h',
-        'global-value.h',
-        'traced-callback.h',
-        'traced-value.h',
-        'trace-source-accessor.h',
-        'config.h',
-        'object-vector.h',
-        'deprecated.h',
-        'abort.h',
-        'names.h',
-        'vector.h',
-        'default-deleter.h',
-        'fatal-impl.h',
-        'int64x64.h',
-=======
-        'model/high-precision.h',
-        'model/time-base.h',
         'model/nstime.h',
         'model/event-id.h',
         'model/event-impl.h',
@@ -329,6 +210,7 @@
         'model/attribute.h',
         'model/attribute-accessor-helper.h',
         'model/boolean.h',
+        'model/int64x64.h',
         'model/integer.h',
         'model/uinteger.h',
         'model/double.h',
@@ -349,7 +231,6 @@
         'model/vector.h',
         'model/default-deleter.h',
         'model/fatal-impl.h',
->>>>>>> 5a472484
         ]
 
     if sys.platform == 'win32':
@@ -361,20 +242,19 @@
             'model/unix-system-wall-clock-ms.cc',
             ])
 
+
     env = bld.env_of_name('default')
-    if env['USE_HIGH_PRECISION_DOUBLE']:
-        headers.source.extend(['model/high-precision-double.h'])
-    elif env['USE_HIGH_PRECISION_128']:
-        headers  .source.extend(['model/high-precision-128.h'])
-        core     .source.extend(['model/high-precision-128.cc'])
-        core_test.source.extend(['test/high-precision-128-test-suite.cc'])
-    elif env['USE_HIGH_PRECISION_CAIRO']:
-        core.source.extend([
-            'model/high-precision-cairo.cc',
-#            'model/cairo-wideint.c',
+    if env['INT64X64_USE_DOUBLE']:
+        headers.source.extend(['model/int64x64-double.h'])
+    elif env['INT64X64_USE_128']:
+        headers.source.extend(['model/int64x64-128.h'])
+        core.source.extend(['model/int64x64-128.cc'])
+    elif env['INT64X64_USE_CAIRO']:
+        core.source.extend([
+            'model/int64x64-cairo.cc',
             ])
         headers.source.extend([
-            'model/high-precision-cairo.h',
+            'model/int64x64-cairo.h',
             'model/cairo-wideint-private.h',
             ])
 
@@ -414,27 +294,6 @@
         core_test.uselib = core_test.uselib + ' GSL GSLCBLAS M'
         core_test.source.extend(['test/rng-test-suite.cc'])
 
-<<<<<<< HEAD
-    env = bld.env_of_name('default')
-    if env['INT64X64_USE_DOUBLE']:
-        headers.source.extend(['int64x64-double.h'])
-    elif env['INT64X64_USE_128']:
-        headers.source.extend(['int64x64-128.h'])
-        core.source.extend(['int64x64-128.cc'])
-    elif env['INT64X64_USE_CAIRO']:
-        core.source.extend([
-            'int64x64-cairo.cc',
-            ])
-        headers.source.extend([
-            'int64x64-cairo.h',
-            'cairo-wideint-private.h',
-            ])
-
-    if bld.env['ENABLE_GSL']:
-        core.uselib = 'GSL GSLCBLAS M'
-        core.source.extend(['rng-test-suite.cc'])
-=======
     pymod = bld.ns3_python_bindings()
     if pymod is not None:
-        pymod.source += ['bindings/module_helpers.cc']
->>>>>>> 5a472484
+        pymod.source += ['bindings/module_helpers.cc']