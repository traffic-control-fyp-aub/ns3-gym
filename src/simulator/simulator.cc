--- conflicted
+++ resolved
@@ -50,13 +50,9 @@
 
 namespace ns3 {
 
-<<<<<<< HEAD
-=======
-
 /**
  * \brief private implementation detail of the Simulator API.
  */
->>>>>>> b3029a8e
 class SimulatorPrivate : public Object
 {
 public:
