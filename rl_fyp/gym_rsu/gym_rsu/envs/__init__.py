--- conflicted
+++ resolved
@@ -1,7 +1,3 @@
-<<<<<<< HEAD
-
-=======
->>>>>>> 00d6e909
 try:
     from rl_fyp.gym_rsu.gym_rsu.envs.rsu_env import RSUEnv
 except ModuleNotFoundError:
